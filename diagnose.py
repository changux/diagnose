#!/usr/bin/python
'''
    diagnose --  single python script for fast linux diagnostics

diagnose is a single python (2 or 3) script that checks a wide range of linux
(and possibly windows in the future) utilities to determine system health.

It's intended purpose is to be able to scp or curl it onto a computer and quickly determine
the health of that computer, such as:

    curl -L https://raw.githubusercontent.com/vitiral/diagnose/master/diagnose.py > diagnose
    sudo ./diagnose

It is written using a simple and easy to understand approach that is also easy to
test and extend. If you have new features or find any bugs, please visit:
    https://github.com/vitiral/diagnose

- diagnose is licensed under the MIT license by Garrett Berg (vitiral@gmail.com)
'''

from __future__ import print_function

<<<<<<< HEAD
import sys
import re
import subprocess
from collections import OrderedDict
import threading
=======
import time
import re
import subprocess
from collections import OrderedDict
import logging
>>>>>>> dcd51889

__version__ = '0.0.1'

logging.basicConfig()
_log = logging.getLogger('diagnose')

##################################################
# General Utility Functions

def decode(data):
    return data.decode('utf-8')


def match_pats(pats, text):
    matches = (pat.search(text) for pat in pats)
    return [m.groups() for m in matches if m is not None]


def convert_value(value):
    try:
        value = float(value)
    except ValueError:
        return value
    else:
        if int(value) == value:
            return int(value)
        return value


def get_info(infodict, line):
    out = {}
    for key, pat in infodict.items():
        match = re.search(pat, line)
        if match:
            out[key] = convert_value(match.group(1))
    return out


def get_table(header, lines, separator=None):
    return [{k: convert_value(v) for (k, v) in zip(header, l.split(separator))}
            for l in lines if l]


##################################################
# Classes

class Thread(threading.Thread):
    def __init__(self, *args, **kwargs):
        super(Thread, self).__init__(*args, **kwargs)
        self.output = None
        self.exc_info = None
        if not hasattr(self, '_target'):  # python2/3 compatibility
            self._target = self._Thread__target
            self._args = self._Thread__args
            self._kwargs = self._Thread__kwargs

    def run(self, *args, **kwargs):
        try:
            self.output = self._target(*self._args, **self._kwargs)
        except Exception:
            self.exc_info = sys.exc_info()

    def join(self, *args, **kwargs):
        super(Thread, self).join(*args, **kwargs)
        if self.exc_info:
            if sys.version_info[0] == 3:
                raise self.exc_info[0]
            else:
                exec('e=self.exc_info; raise e[0], e[1], e[2]')
        return self.output

    @classmethod
    def spawn(cls, target, *args, **kwargs):
        t = cls(target=target, args=args, kwargs=kwargs)
        t.daemon = kwargs.get('daemon', True)
        t.start()
        return t


class Valid(object):
    '''Useful for testing validity in a table'''
    def __init__(self, min=None, max=None, equal=None, isin=None):
        self.min, self.max, self.equal, self.isin = min, max, equal, isin

    def __call__(self, value):
        notnone = lambda v: v is not None
        if ((notnone(self.min) and value < self.min)
                or (notnone(self.max) and value > self.max)
                or (notnone(self.equal) and value != self.equal)
                or (notnone(self.isin) and self.isin not in value)):
            return False
        return True


class Failure(object):
    '''Used for formatting failures'''
    def __init__(self, cmd, failures):
        self.cmd = cmd
        self.failures = failures

    def __repr__(self):
        header = 'FAIL [{}]:\n'.format(self.cmd)
        lines = ['  {}'.format(l) for l in self.failures]
        return header + '\n'.join(lines)


class Skip(object):
    def __init__(self, cmd, process=None):
        '''
        :str cmd: command to call
        :func process: process function that returns True for skipping.
            If left None, item is skipped if cmd returns a string of
            the form r'^/.*/cmd$'
        '''
        self.cmd = cmd

        def default_process(text):
            return not re.search(r'^/.*{}$'.format(cmd.split()[1]), decode(text))
        self.process = process or default_process

    def __call__(self):
        output = self._call_subprocess().strip()
        return self.process(output)

    def _call_subprocess(self):
        return subprocess.check_output(self.cmd, shell=True)


class Diagnose(object):
    """Class to handle diagnostics from a command"""
    def __init__(self, cmd, fail_pats=None, pass_pats=None, fail_on_output=False,
                 process=None, devices=None, parallel=True, skip=None, requires=None, msg=''):
        '''
        :str cmd: the command to run to diagnose. Can have {device} in it for each device
            gotten from `devices`
        :list fail_pats: list of regular expression patterns that command output FAILS on
        :list pass_pats: list of regular expression patterns that command output FAILS if
            not true
        :bool fail_on_output: if true, fails on any non-empty output from call
        :func process: function to process each output function. Should return a
            list of str matches that failed or an empty list
        :str devices: command to run to get a list of devices (split by '\n')
        :Skip skip: skip function. Return True to skip
        :str requires: documentation for the package needed if skipped
        :str msg: message to display on PASS
        '''
        self.cmd = cmd
        self.devices = devices
        self.process = process
        parallel = parallel
        self._skip = skip
        self.requires = requires
        self.fail_on_output = fail_on_output
        self.msg = msg
        self.fail_pats_raw = fail_pats
        self.pass_pats_raw = pass_pats

        def format_pat(pat):
            if '(' not in pat and ')' not in pat:
                pat = '(' + pat + ')'
            pat = pat.encode()
            return pat

        if fail_pats:
            self.fail_pats = [re.compile(format_pat(f), re.S + re.M) for f in fail_pats]
        else:
            self.fail_pats = None

        if pass_pats:
            self.pass_pats = [re.compile(format_pat(f), re.S) for f in pass_pats]
        else:
            self.pass_pats = None

    def _find_failures(self, cmd, output):
        matches = []
        if self.fail_on_output and output:
            matches.append(repr(output[:80]) + '...')
        if self.pass_pats:
            if not match_pats(self.pass_pats, output):
                matches.append(repr(output[:80]) + '...')
        if self.process:
            matches.extend(self.process(output))
        if self.fail_pats:
            matches.extend(match_pats(self.fail_pats, output))
        return matches

    def __call__(self):
        failed = []
        for cmd, output in self._call_subprocesses():
            matches = self._find_failures(cmd, output)
            if matches:
                failed.extend(matches)
        return failed

    def _get_commands(self):
        if self.devices:
            if isinstance(devices, str):
                devices = subprocess.check_output(self.devices, shell=True).split(b'\n')
                devices = (d.strip() for d in devices)
                devices = [decode(d) for d in devices if d]
            return [self.cmd.format(device=d) for d in devices]
        else:
            return [self.cmd]

    def _call_subprocesses(self):
        return [(cmd, subprocess.check_output(cmd, shell=True)) for cmd in self._get_commands()]

    @property
    def skip(self):
        return self._skip() if self._skip else False


class DiagnoseLong(Diagnose):
    ''' Diagnostic tool for long running tests, including ability to run Diagnostics side by side
        and fail if they fail. (i.e. for temperature monitoring during cpu stress test '''
    def __init__(self, cmd, checkers=None, loop_sleep=0.5, **kwargs):
        super(DiagnoseLong, self).__init__(cmd, **kwargs)
        self.checkers = checkers or []
        self.loop_sleep = loop_sleep

    def __call__(self):
        failures = []
        for cmd, process in self._popen_all():
            while process.poll() is None:
                for p in self.checkers:
                    failures.extend(p())
                if failures:
                    process.kill()
                    break
                time.sleep(self.loop_sleep)
            stdout, stderr = process.communicate()
            if stderr:
                _log.debug("stderr from {}: {}".format(cmd, stderr))
            failures.extend(self._find_failures(cmd, stdout))
            if failures:
                return failures

    def _popen_all(self):
        for cmd in self._get_commands():
            yield (cmd, subprocess.Popen(
                   cmd, shell=True, stdout=subprocess.PIPE, stderr=subprocess.PIPE))


##################################################
# Special parsing functions

def process_current_max(stdout):
    '''bash commands that return 'current\nnext' can use this'''
    fo, max = [int(re.search('(\d+)', l).group(1)) for l in decode(stdout).split('\n') if l]
    return ['file descriptor usage > 95%'] if fo * 1.0 / max > 0.95 else []


def process_SMART_hdd(stdout):
    '''smartctl processing'''
    lines = decode(stdout).split('\n')
    failures = []
    name, value, raw = 'ATTRIBUTE_NAME', 'VALUE', 'RAW_VALUE'
    expected = {
        'Media_Wearout_Indicator': {value: Valid(min=10)},
        'Current_Pending_Sector': {raw: Valid(max=20)},
    }
    header_line = next(i for (i, l) in enumerate(lines) if 'ID#' in l)
    table = get_table(lines[header_line].split(), lines[header_line + 1:])
    table = [r for r in table if r[name] in expected]
    for row in table:
        for value_name, valid in expected[row[name]].items():
            if not valid(row[value_name]):
                failures.append('{} {}'.format(row[name], row[value_name]))
    return failures


def process_free_mem(stdout):
    '''free -m processing'''
    stdout = decode(stdout)
    failures = []
    stdout = [l.strip() for l in stdout.split('\n') if l.strip()]
    header = [h.lower() for h in ['type'] + stdout[0].split()[:3]]
    mem = get_table(header, [stdout[1]])[0]
    if mem['used'] * 1.0 / mem['total'] > 0.90:
        failures.append('mem usage > 90%')
    if len(stdout) > 2:  # swap exists
        swap = get_table(header, [stdout[2]])[0]
        if swap['total'] and swap['used'] * 1.0 / swap['total'] > 0.25:
            failures.append('swap usage > 25%')
    return failures


def process_temperatures(stdout):
    '''sensors processing'''
    stdout = decode(stdout).split('\n')
    failures = []
    infodict = {'temp': r'^[^:+\n]*:.*?([\d.]+)',
                'high': r'\(.*high\s*=\s*\+?([\d.]+)',
                'crit': r'\(.*crit\s*=\s*\+?([\d.]+)'}
    for line in stdout:
        linfo = get_info(infodict, line)
        if not linfo:
            continue
        temp = linfo.get('temp')
        if not temp:
            continue
        high = list(filter(None, (linfo.get('high'), linfo.get('crit'))))
        high = min(high) if high else 105
        if temp > high:
            failures.append(line)
    return failures


##################################################
# System Diagnostics definitions

drive_devices = "ls /dev/sd* | grep -P '^/dev/sd[a-z]+$'"

system_diagnostics = OrderedDict((
    # System Journals
    ('dmesg',
        Diagnose('dmesg', msg='no concerning error logs detected',
                 fail_pats=[r'UncorrectableError',  # drive has uncorrectable error
                            r'Hardware Error[^\n]*',
                            r'Remounting filesystem read-only',
                            r'hung_task_timeout_secs',               # kernel task hung
                            r'BUG: soft lockup',                     # kernel soft lockup
                            r'nfs: server [^\n]* not responding',    # NFS timeout
                            r'invoked oom-killer'])),                # Out of Memory
    ('journalctl', Diagnose('journalctl -p 0..3 -xn --since "-240"', skip=Skip('which journalctl'),
                            pass_pats=[r'^-- No entries --$'], requires='systemd',
                            msg='No emergency->error journals')),

    # Services + System
    ('systemctl', Diagnose('systemctl --failed', skip=Skip('which systemctl'),
                           fail_pats=[r'\sfailed\s'], msg='no failed services')),
    ('file_desc', Diagnose('lsof | wc -l && sysctl fs.file-max', skip=Skip('which lsof'),
                           process=process_current_max, requires='lsof',
                           msg='file descriptors < 95% usage')),
    ('threads', Diagnose("ps -eo nlwp | tail -n +2 | awk '{ num_threads += $1 }"
                         " END { print num_threads }' && ulimit -u",
                         process=process_current_max, msg='threads < 95% usage')),

    # HDD / disk
    ('readonly', Diagnose('ls -ld /', success_pats=[r'^drwx'], msg='/ is read+write+exec by root')),
    ('hdparm',
        Diagnose('hdparm -I {device}', devices=drive_devices,
                 fail_pats=[r'Security:.*((?<!not)\slocked)',
                            r'Security:.*((?<!not)\sfrozen)',
                            r'(Checksum: (?!correct))'],
                 msg='hardrives unlocked')),
    ('df', Diagnose('df', fail_pats=[r'((?:9[5-9]|100)%.*$)'], msg='disk usage < 95%')),
    ('df_inode', Diagnose('df -i', fail_pats=[r'((?:9[5-9]|100)%.*$)'], msg='inodes < 95%')),
    ('smart', Diagnose('smartctl -a {device}', devices=drive_devices, process=process_SMART_hdd,
                      pass_pats=[r'Self-test execution status:\s*\(\s*0\)'],
                      skip=Skip('which smartctl'), requires='smartmontools',
                      msg='drives in usable health')),

    # Network
    ('iplink', Diagnose('ip link', fail_pats=['^\d+:.*state DOWN.*$'], msg='network links up')),
    ('internet', Diagnose('ping -c 1 8.8.8.8', fail_pats=[r'0 received, 100% packet loss'],
                          msg='connected to google DNS')),

    # Misc Hardware
    ('memory', Diagnose('free -m', process=process_free_mem, msg='mem < 90%, swap < 25%')),
    ('sensors', Diagnose('sensors', process=process_temperatures, requires='lm_sensors',
                        skip=Skip('which sensors-detect'), msg='temps look adequate')),
))


<<<<<<< HEAD
##################################################
# Main functions

def start_parallel_diagnostics(diagnostics):
    threads = []
    for name, diagnose in diagnostics.items():
=======
cpu_checkers = [system_diagnostics['sensors'], Diagnose('dmesg', fail_pats=[r'Hardware Error[^\n]*'])]

long_system_diagnostics = OrderedDict((
    ('cpu_burn', DiagnoseLong("stress-ng --cpu '-1' --cpu-method {device} -t 60"
                              " --metrics-brief --maximize --aggressive",
                              devices=['bitops', 'callfunc',                        # verification
                                       'decimal64', 'decimal128',                   # decimal
                                       'int128longdouble', 'in128decimal128',       # int
                                       'fft', 'hanoi', 'ackermann', 'matrixprod'],  # diverse
                             requires='stress-ng', fail_pats=['unsuccessful run completed'],
                             checkers=cpu_checkers, parallel=False)),
    ('mem_burn', DiagnoseLong("sudo ./stress-ng --vm '-1' --vm-method {device}"
                              " -t 60 --maximize --aggressive",
                              devices=['zero-one', 'galpat-0', 'galpat-1', 'swap', 'modulo-x'],
                              requires='stress-ng', fail_pats=['unsuccessful run completed'],
                              checkers=cpu_checkers, parallel=False)),
    ('smart_test', DiagnoseLong('smartctl -t long {device} &&'              # start long test
                                ' while [ "$(smartctl -a {device} |'         # wait till it's done
                                ''' grep 'Self-test execution status.*in progress')" ];'''
                                ' do sleep 10; done; smartctl -a {device}', devices=drive_devices,
                                pass_pats=system_diagnostics['smart'].pass_pats_raw)),
))


def main():
    for name, diagnose in system_diagnostics.items():
>>>>>>> dcd51889
        if diagnose.skip:
            requires = ': requires ' + diagnose.requires if diagnose.requires else ''
            print("SKIP {}{}".format(name, requires))
            continue
        threads.append(Thread.spawn(diagnose))
    return threads


def print_results(diagnostics, results):
    for name, diagnose, failed in zip(diagnostics, diagnostics.values(), results):
        if failed:
            print("FAIL {}: {}".format(name, failed))
        else:
            msg = ': ' + diagnose.msg if diagnose.msg else ''
            print("PASS {}{}".format(name, msg))


def main():
    # "fast" system diagnostics
    results = [t.join() for t in start_parallel_diagnostics(system_diagnostics)]
    print_results(system_diagnostics, results)

if __name__ == '__main__':
    main()<|MERGE_RESOLUTION|>--- conflicted
+++ resolved
@@ -1,6 +1,6 @@
 #!/usr/bin/python
 '''
-    diagnose --  single python script for fast linux diagnostics
+    diagnose --  single python script for short and long linux diagnostics
 
 diagnose is a single python (2 or 3) script that checks a wide range of linux
 (and possibly windows in the future) utilities to determine system health.
@@ -20,27 +20,28 @@
 
 from __future__ import print_function
 
-<<<<<<< HEAD
 import sys
+import time
 import re
+import argparse
 import subprocess
 from collections import OrderedDict
 import threading
-=======
-import time
-import re
-import subprocess
-from collections import OrderedDict
 import logging
->>>>>>> dcd51889
 
 __version__ = '0.0.1'
 
 logging.basicConfig()
 _log = logging.getLogger('diagnose')
 
+
 ##################################################
 # General Utility Functions
+
+def get_keys(dict, *keys):
+    keys = set(keys)
+    return OrderedDict((k, v) for (k, v) in dict.items() if k in keys)
+
 
 def decode(data):
     return data.decode('utf-8')
@@ -229,10 +230,12 @@
 
     def _get_commands(self):
         if self.devices:
-            if isinstance(devices, str):
+            if isinstance(self.devices, str):
                 devices = subprocess.check_output(self.devices, shell=True).split(b'\n')
                 devices = (d.strip() for d in devices)
                 devices = [decode(d) for d in devices if d]
+            else:
+                devices = self.devices
             return [self.cmd.format(device=d) for d in devices]
         else:
             return [self.cmd]
@@ -372,7 +375,7 @@
                          process=process_current_max, msg='threads < 95% usage')),
 
     # HDD / disk
-    ('readonly', Diagnose('ls -ld /', success_pats=[r'^drwx'], msg='/ is read+write+exec by root')),
+    ('readonly', Diagnose('ls -ld /', pass_pats=[r'^drwx'], msg='/ is read+write+exec by root')),
     ('hdparm',
         Diagnose('hdparm -I {device}', devices=drive_devices,
                  fail_pats=[r'Security:.*((?<!not)\slocked)',
@@ -398,15 +401,11 @@
 ))
 
 
-<<<<<<< HEAD
 ##################################################
 # Main functions
 
-def start_parallel_diagnostics(diagnostics):
-    threads = []
-    for name, diagnose in diagnostics.items():
-=======
-cpu_checkers = [system_diagnostics['sensors'], Diagnose('dmesg', fail_pats=[r'Hardware Error[^\n]*'])]
+cpu_checkers = [system_diagnostics['sensors'],
+                Diagnose('dmesg', fail_pats=[r'Hardware Error[^\n]*'])]
 
 long_system_diagnostics = OrderedDict((
     ('cpu_burn', DiagnoseLong("stress-ng --cpu '-1' --cpu-method {device} -t 60"
@@ -430,15 +429,26 @@
 ))
 
 
-def main():
-    for name, diagnose in system_diagnostics.items():
->>>>>>> dcd51889
+def start_parallel_diagnostics(diagnostics):
+    threads = []
+    for name, diagnose in diagnostics.items():
         if diagnose.skip:
             requires = ': requires ' + diagnose.requires if diagnose.requires else ''
             print("SKIP {}{}".format(name, requires))
             continue
         threads.append(Thread.spawn(diagnose))
     return threads
+
+
+def run_sequential_diagnostics(diagnostics):
+    results = []
+    for name, diagnose in diagnostics.items():
+        if diagnose.skip:
+            requires = ': requires ' + diagnose.requires if diagnose.requires else ''
+            print("SKIP {}{}".format(name, requires))
+            continue
+        results.append(diagnose())
+    return results
 
 
 def print_results(diagnostics, results):
@@ -451,9 +461,56 @@
 
 
 def main():
-    # "fast" system diagnostics
-    results = [t.join() for t in start_parallel_diagnostics(system_diagnostics)]
-    print_results(system_diagnostics, results)
+    parser = argparse.ArgumentParser()
+    parser.add_argument('-s', '--short-names', nargs='+',
+                        help='list the short diagnostics you want to run. Choices are: {}'.
+                        format(' '.join(system_diagnostics)))
+    parser.add_argument('-S', '--short', action='store_true', help='run all short diagnostics')
+    parser.add_argument('-l', '--long-names', nargs='+',
+                        help='list the long diagnostics you want to run. Choices are: {}'.
+                        format(' '.join(long_system_diagnostics)))
+    parser.add_argument('-L', '--long', action='store_true',
+                        help='run all long diagnostics. These take 10s of minutes (up to an hour)'
+                             ' and purposefully stress your system. Use these at your own risk!')
+    parser.add_argument('--sequential', action='store_true', help='run ALL tests sequentially')
+    args = parser.parse_args()
+
+    # parse and run short tests
+    short_tests = []
+    if args.short:
+        short_tests = list(system_diagnostics)
+    elif args.short_names:
+        short_tests = args.short_names
+    if short_tests:
+        diagnostics = get_keys(system_diagnostics, *short_tests)
+        if args.sequential:
+            results = run_sequential_diagnostics(diagnostics)
+        else:
+            results = [t.join() for t in start_parallel_diagnostics(diagnostics)]
+        print_results(diagnostics, results)
+
+    # parse and run long tests
+    long_tests = []
+    if args.long:
+        long_tests = list(long_system_diagnostics)
+    elif args.long_names:
+        long_tests = args.long_names
+    if long_tests:
+        diagnostics = get_keys(long_system_diagnostics, *long_tests)
+        parallel, sequential = OrderedDict(), OrderedDict()
+        for k, d in diagnostics.items():
+            if d.parallel:
+                parallel[k] = d
+            else:
+                sequential[k] = d
+        parallel_threads = start_parallel_diagnostics(parallel)
+
+        sequential_results = run_sequential_diagnostics(sequential)
+        print_results(sequential, sequential_results)
+
+        parallel_results = [t.join() for t in parallel_threads]
+        print_results(parallel, parallel_results)
+
 
 if __name__ == '__main__':
     main()